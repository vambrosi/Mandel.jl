--- conflicted
+++ resolved
@@ -71,10 +71,6 @@
 
     # Convert to JSON string
     return JSON.json(lamination_dict)
-<<<<<<< HEAD
-    return output
-=======
->>>>>>> 1df4ad8e
 end
 function newton(wrapper::PolynomialWrapper, z::ComplexF64, guess::ComplexF64)
     p = copy(wrapper.polynomial)
@@ -264,17 +260,10 @@
     end
 
     println(lamination_manim(w, lamination))
-<<<<<<< HEAD
-    relivant_rays = Set(reduce(vcat, lamination, init = []))
-    # return collect(values(w.stored_psi_values))
-
-    return [w.stored_psi_values[angle] for angle in relivant_rays]
-=======
     relevant_rays = Set(reduce(vcat, lamination, init = []))
     # return collect(values(w.stored_psi_values))
 
     return [w.stored_psi_values[angle] for angle in relevant_rays]
->>>>>>> 1df4ad8e
 end
 
 function all_periodic(coefficients, options)
